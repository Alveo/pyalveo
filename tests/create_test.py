import unittest
from requests_toolbelt import MultipartEncoder
import pyalveo
import requests_mock
import json

CONTEXT = { "ausnc": "http://ns.ausnc.org.au/schemas/ausnc_md_model/",
            "corpus": "http://ns.ausnc.org.au/corpora/",
            "dc": "http://purl.org/dc/terms/",
            "dcterms": "http://purl.org/dc/terms/",
            "foaf": "http://xmlns.com/foaf/0.1/",
            "hcsvlab": "http://hcsvlab.org/vocabulary/"
         }

API_URL = "http://example.alveo.froob"
API_KEY = "fakekeyvalue"



@requests_mock.Mocker()
class CreateTest(unittest.TestCase):

    def test_create_collection(self, m):
        """Test that we can create a new collection"""

        m.get(API_URL + "/item_lists.json",json={'success': 'yes'})
        client = pyalveo.Client(api_url=API_URL, api_key=API_KEY)

        cname = 'testcollection1'
        curl = client.oauth.api_url + "/catalog/" + cname

        m.post(client.oauth.api_url + "/catalog",
               json={"success":"New collection \'%s\' (%s) created" % (cname, curl)})

        meta = { "@context": CONTEXT,
                 "@type": "dcmitype:Collection",
                 "dcterms:creator": "Data Owner",
                 "dcterms:rights": "All rights reserved to Data Owner",
                 "dcterms:subject": "English Language",
                 "dcterms:title": "Test Collection" }

        result = client.create_collection('testcollection1', meta)

        self.assertIn("testcollection1", result)
        self.assertIn("created", result)

        # validate the request we made
        req = m.last_request
        self.assertEqual(req.method, 'POST')
        self.assertIn('name', req.json())
        self.assertIn('collection_metadata', req.json())
        self.assertDictEqual(meta, req.json()['collection_metadata'])

        # TODO: test creating collection that already exists
        # TODO: test other error conditions - no name, no metadata, bad json


    def test_add_text_item(self, m):
        """Test that we can add new items that have just a text document to a collection """

        doctext = "This is the text of my test document.\nTwo lines.\n"

        m.get(API_URL + "/item_lists.json",json={'success': 'yes'})
        client = pyalveo.Client(api_url=API_URL, api_key=API_KEY)
        collection_name = "testcollection1"
        collection_uri = API_URL + "/catalog/" + collection_name
        itemname = "item1"

        m.post(collection_uri, json={"success": [itemname]})

        meta = {
                'dcterms:title': 'Test Item',
                'dcterms:creator': 'A. Programmer'
                }

        item_uri = client.add_text_item(collection_uri, itemname, meta, text=doctext, title='my test document')

        self.assertIn(itemname, item_uri)
        req = m.last_request
        self.assertEqual(req.method, 'POST')
        self.assertEqual(req.headers['Content-Type'], 'application/json')
        self.assertEqual(req.headers['X-API-KEY'], API_KEY)
        self.assertIn('items', req.json())
        self.assertEqual(1, len(req.json()['items']))
        itemdict = req.json()['items'][0]
        self.assertIn('documents', itemdict)
        self.assertEqual(1, len(itemdict['documents']))
        self.assertEqual(doctext, itemdict['documents'][0]['content'])
        self.assertEqual(itemname+'.txt', itemdict['documents'][0]['identifier'])



    def test_add_item(self, m):
        """Test that we can add new items to a collection"""

        m.get(API_URL + "/item_lists.json",json={'success': 'yes'})
        client = pyalveo.Client(api_url=API_URL, api_key=API_KEY)
        collection_name = "testcollection1"
        collection_uri = API_URL + "/catalog/" + collection_name
        itemname = "item1"

        m.post(collection_uri, json={"success": [itemname]})

        meta = {
                'dcterms:title': 'Test Item',
                'dcterms:creator': 'A. Programmer'
                }

        item_uri = client.add_item(collection_uri, itemname, meta)

        self.assertIn(itemname, item_uri)
        req = m.last_request
        self.assertEqual(req.method, 'POST')
        self.assertEqual(req.headers['Content-Type'], 'application/json')
        self.assertEqual(req.headers['X-API-KEY'], API_KEY)
        self.assertIn('items', req.json())

    def test_delete_document(self, m):
        """Test deleting a document"""

        m.get(API_URL + "/item_lists.json",json={'success': 'yes'})
        client = pyalveo.Client(api_url=API_URL, api_key=API_KEY)
        collection_name = "testcollection1"
        itemname = "item1"
        docname = "doc1.txt"

        document_uri = API_URL + "/catalog/%s/%s/documents/%s" % (collection_name, itemname, docname)

        # delete the document
        m.delete(document_uri, json={"success":"Deleted the document %s from item %s in collection %s" % (docname, itemname, collection_name)})
        client.delete_document(document_uri)

        req = m.last_request
        self.assertEqual(req.method, 'DELETE')


    def test_delete_item(self, m):
        """Test deleting an item"""

        m.get(API_URL + "/item_lists.json",json={'success': 'yes'})
        client = pyalveo.Client(api_url=API_URL, api_key=API_KEY)
        collection_name = "testcollection1"
        itemname = "item1"
        docname = "doc1.txt"

        item_uri = API_URL + "/catalog/%s/%s" % (collection_name, itemname)

        # now delete the item
        m.delete(item_uri, json={"success": itemname})
        client.delete_item(item_uri)

        req = m.last_request
        self.assertEqual(req.method, 'DELETE')

    def test_add_document(self, m):
        """Test adding documents to items"""

        m.get(API_URL + "/item_lists.json",json={'success': 'yes'})
        client = pyalveo.Client(api_url=API_URL, api_key=API_KEY)
        collection_name = "testcollection1"
        itemname = "item1"
        docname = "doc1.txt"
        content = "Hello World!\n"

        item_uri = API_URL + "/catalog/%s/%s" % (collection_name, itemname)

        m.post(item_uri, json={"success":"Added the document %s to item %s in collection %s" % (docname, itemname, collection_name)})

        docmeta = {
                   "dcterms:title": "Sample Document",
                   "dcterms:type": "Text"
                  }

        document_uri = client.add_document(item_uri, docname, docmeta, content=content)

        req = m.last_request
        payload = req.json()
        self.assertEqual(payload['document_content'], content)
        self.assertIn('metadata', payload)
        md = payload['metadata']
        self.assertIn('dcterms:title', md)
        self.assertEqual(md['dcterms:title'], docmeta['dcterms:title'])
        self.assertEqual(md['@type'], "foaf:Document")
        self.assertEqual(md['dcterms:identifier'], docname)

    def test_modify_item(self, m):
        """Test modify item metadata"""

        m.get(API_URL + "/item_lists.json",json={'success': 'yes'})
        client = pyalveo.Client(api_url=API_URL, api_key=API_KEY)
        collection_name = "testcollection1"
        itemname = "item1"
        item_uri = API_URL + "/catalog/%s/%s" % (collection_name, itemname)

        meta = {"http://ns.ausnc.org.au/schemas/ausnc_md_model/mode":"An updated test mode"}

        m.put(item_uri, json={'success': "item metadata updated"})
        client.modify_item(item_uri, meta)

        req = m.last_request
        self.assertIn('metadata', req.json())
        self.assertEqual(meta, req.json()['metadata'])

    def test_add_document_attachment(self, m):
        """Test adding a document to an item as a file attachment"""

        m.get(API_URL + "/item_lists.json",json={'success': 'yes'})
        client = pyalveo.Client(api_url=API_URL, api_key=API_KEY)
        collection_name = "testcollection1"
        itemname = "item1"
        docname = "doc1.txt"
        content = "Hello World\n"

        # create a temporary file to upload
        with open(docname, 'w') as out:
            out.write(content)

        item_uri = API_URL + "/catalog/%s/%s" % (collection_name, itemname)

        m.post(item_uri, json={"success":"Added the document %s to item %s in collection %s" % (docname, itemname, collection_name)})

        docmeta = {
                   "dcterms:title": "Sample Document",
                   "dcterms:type": "Text"
                  }

        document_uri = client.add_document(item_uri, docname, docmeta, file=docname)

        self.assertEqual("http://example.alveo.froob/catalog/testcollection1/item1/document/doc1.txt", document_uri)
        req = m.last_request

        # should be a multipart-form with a json payload and a file attachment

        self.assertIn('multipart/form-data', req.headers['Content-Type'])
        self.assertIn('boundary', req.headers['Content-Type'])
        bdy = req._request.body
<<<<<<< HEAD
        print(req.headers)
        if isinstance(bdy, MultipartEncoder):
            print(bdy.to_string())
        else:
            print(bdy.decode())
=======

>>>>>>> 979f9a62
        messages = req.text.split('--'+str(bdy))

        for msg in messages:
            msg = msg.strip()
            # read and skip header lines
            inheader = True
            blockname = ""
            body = ""
            for line in msg.split('\r\n'):
                if "metadata" in line:
                    blockname = "metadata"
                elif "filename" in line:
                    blockname = "file"
                elif line == u'':
                    inheader = False
                if not inheader:
                    body += line + '\n'

            if blockname is "metadata":
                md = json.loads(body)
                self.assertIn('dcterms:title', md)
                self.assertEqual(md['dcterms:title'], docmeta['dcterms:title'])
                self.assertEqual(md['@type'], "foaf:Document")
                self.assertEqual(md['dcterms:identifier'], docname)
            elif blockname is "file":
                self.assertIn(content, body)


    def test_add_annotations(self, m):
        """Test that we can add new annotations for an item"""

        m.get(API_URL + "/item_lists.json",json={'success': 'yes'})
        client = pyalveo.Client(api_url=API_URL, api_key=API_KEY)
        collection_uri = API_URL + "/catalog/collection1"
        # create an item
        itemname = "testitem1"
        m.post(collection_uri, json={"success": [itemname]})
        meta = {
                'dcterms:title': 'Test Item',
                'dcterms:creator': 'A. Programmer'
                }

        item_uri = client.add_item(collection_uri, itemname, meta)

        anns = [{
                    "@type": "dada:TextAnnotation",
                    "type": "pageno",
                    "label": "hello",
                    "start": 421,
                    "end": 425
                },
                {
                    "@type": "dada:TextAnnotation",
                    "type": "pageno",
                    "label": "world",
                    "start": 2524,
                    "end": 2529
                }
               ]

        # now add some annotations
        m.post(item_uri + "/annotations", json={'success': 'yes'})
        client.add_annotations(item_uri, anns)


if __name__ == "__main__" :
    unittest.main(verbosity=5)<|MERGE_RESOLUTION|>--- conflicted
+++ resolved
@@ -234,15 +234,7 @@
         self.assertIn('multipart/form-data', req.headers['Content-Type'])
         self.assertIn('boundary', req.headers['Content-Type'])
         bdy = req._request.body
-<<<<<<< HEAD
-        print(req.headers)
-        if isinstance(bdy, MultipartEncoder):
-            print(bdy.to_string())
-        else:
-            print(bdy.decode())
-=======
-
->>>>>>> 979f9a62
+
         messages = req.text.split('--'+str(bdy))
 
         for msg in messages:
